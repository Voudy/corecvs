#ifndef LINE_H_
#define LINE_H_
#include "vector2d.h"
#include "vector3d.h"
#include "matrix44.h"


namespace corecvs {
/**
 * \file line.h
 * \brief a header for line.c
 *
 * \date Oct 1, 2011
 * \author alexander
 */


/**
 * Line segment based on 2 points
 *
 */
template<class VectorType>
class Segment
{
public:
    VectorType a;
    VectorType b;

    Segment(const VectorType &_a, const VectorType &_b) :
        a(_a),
        b(_b)
    {}

    VectorType getCenter() const
    {
        return (a + b) / 2.0;
    }

    friend ostream & operator <<(ostream &out, const Segment &ray)
    {
        out << "[" << ray.a << " - " << ray.b << "]";
        return out;
    }
};


/**
 * Line segment in 2D and 3D
 *
 */
typedef Segment<Vector2dd> Segment2d;
typedef Segment<Vector3dd> Segment3d;


/**
 * Ray2d is a template of the class that holds the description of the ray in the \f$ R^{dimention} \f$ space.
 *
 * \f[ \overrightarrow {P(t)} = \overrightarrow {a} *t  + \overrightarrow {p} \f]
 *
 * You would occasionally want to hold \f$\overrightarrow {a}\f$ normalized
 *
 *
 **/
template<class RealType, class VectorType>
class BaseRay
{
public:
    VectorType a; /**< Directional vector */
    VectorType p; /**< Starting point     */

    BaseRay() {}

    BaseRay(const VectorType &_a, const VectorType & _p) :
        a(_a),
        p(_p)
    {}

    VectorType getPoint(double t) const
    {
        return p + a * t;
    }

    VectorType projectOnRay(const VectorType &q)
    {
        return getPoint((q - p) & a.normalised());
    }

    /**
     *   Normalizes the direction vector without changing the ray itself
     *
     *
     **/
    void normalise(void)
    {
        double l = a.l2Metric();
        if (l == 0.0)
            return;
        a /= l;
    }

    RealType normalised(void)
    {
        RealType toReturn(*this);
        toReturn.normalise();
        return toReturn;
    }

    /**
     *
     * This method implements Cyrus-Beck algorithm
     * http://en.wikipedia.org/wiki/Cyrus%E2%80%93Beck_algorithm
     *
     * This method expects normals to be internal
     *
     * Intersection with each line is computed and classified as an enter, or exit to the polygon halfspace.
     * An internal normal is computed - n. On a ray there is a parametrised point.
     *
     * Criteria for intersection is
     * \f[
     *    \overrightarrow {P(t)} = \overrightarrow {p} + \overrightarrow {a} t
     * \f]
     * \f[
     *    ( \overrightarrow {P(t)} - \overrightarrow {r} ) \overrightarrow {n} = 0
     * \f]
     * \f[
     *    ( \overrightarrow {p} + \overrightarrow {a} t - \overrightarrow {r} ) \overrightarrow {n} = 0
     * \f]
     * \f[
     *    ( \overrightarrow {p} - \overrightarrow {r} ) \overrightarrow {n} + \overrightarrow {a} \overrightarrow {n} t = 0
     * \f]
     * \f[
     *    t = - {( \overrightarrow {p} - \overrightarrow {r} ) \overrightarrow {n} \over \overrightarrow {a} \overrightarrow {n} }
     * \f]
     * \f[
     *    t = {( \overrightarrow {r} - \overrightarrow {p} ) \overrightarrow {n} \over \overrightarrow {a} \overrightarrow {n} }
     * \f]
     *
     *
     * If the point is an entry one the sign of \f$\overrightarrow {a} \overrightarrow {n}\f$ will denote if it is an entry or exit
     * What interests us is a maximum entry point and minimum exit point
     *
     *
     *
     * */
    template<typename ConvexType>
    bool clip(const ConvexType &convex, double &t1, double &t2)
    {
        t1 = -numeric_limits<double>::max();
        t2 =  numeric_limits<double>::max();

        for (unsigned i = 0; i < convex.size();  i++) {
            VectorType r = convex.getPoint(i);
            VectorType n = convex.getNormal(i);

            VectorType diff = r - p;

            double numen = diff & n;
            double denum = a & n;
            if (denum == 0.0) {
                continue;
            }
            double t = numen / denum;

            if ((denum > 0) && (t > t1)) {
                t1 = t;
            }
            if ((denum < 0) && (t < t2)) {
                t2 = t;
            }

            cout << "Intersection " << t << " at " << getPoint(t) << " is " << (numen > 0 ? "enter" : "exit") << std::endl;

        }
        return t2 > t1;
    }

    friend ostream & operator <<(ostream &out, const BaseRay &ray)
    {
        out << ray.p << "->" << ray.a;
        return out;
    }
};

/**
 * Ray2d is 2D version of Ray
 **/
class Ray2d : public BaseRay<Ray2d, Vector2dd>
{
public:
    Ray2d(const Vector2dd &_a, const Vector2dd & _p) :
        BaseRay<Ray2d, Vector2dd>(_a, _p)
    {}

    Ray2d(const Segment2d &s) :
        BaseRay<Ray2d, Vector2dd>(s.b - s.a, s.a)
    {}

};

/**
 * Ray2d is 3D version of Ray
 **/
class Ray3d : public BaseRay<Ray3d, Vector3dd>
{
public:
    Ray3d() {}

    Ray3d(const Vector3dd &_a, const Vector3dd & _p) :
        BaseRay<Ray3d, Vector3dd>(_a, _p)
    {}

    Ray3d(const BaseRay<Ray3d, Vector3dd> &base) : BaseRay<Ray3d, Vector3dd>(base)
    {}

    double distanceTo(const Ray3d &other ) const
    {
        Vector3dd denum = a ^ other.a;
        Vector3dd dp = p - other.p;

        double l = denum.l2Metric();
        if (l == 0.0)
        {
            return (dp ^ a).l2Metric() / a.l2Metric();
        }

        return fabs(dp & denum) / l;
    }

    /**
     *    This is a helpful method to estimate properties of skew lines
     **/
    Vector3dd intersectCoef(Ray3d &other)
    {
        Vector3dd normal = a ^ other.a;
        normal.normalise();
        Matrix33 m = Matrix33::FromColumns(a, -other.a, normal);
        return m.inv() * (other.p - p);
    }

    /**
     * not optimal so far
     **/
    Vector3dd closestPoint(Ray3d &other)
    {
        return getPoint(intersectCoef(other).x());
    }

    Vector3dd intersect(Ray3d &other)
    {
        Vector3dd coef = intersectCoef(other);
        return (getPoint(coef.x()) + other.getPoint(coef.y())) / 2.0;
    }
    
    std::pair<corecvs::Vector3dd, corecvs::Vector3dd> pluckerize() const
    {
        auto an = a.normalised();
        return std::make_pair(an, p ^ an);
    }

    void transform(const Matrix44 &M)
    {
        a = M * a;
        p = M * p;
    }

    Ray3d transformed(const Matrix44 &M)
    {
        return Ray3d((M * (p + a)) - (M * p), M * p);
    }


    /**
     *   NYI
     **/
    static Vector3dd bestFit(Ray3d * /*rays*/, unsigned /*number*/)
    {
        return Vector3dd(0.0);
    }

};

#if 0
/**
 *  This class template represents the hyperplane of the \f$ R^n \f$ dimention
 *  in \f$ R^{n+1} \f$ space
 *
 * The most obvious presentation of the hyperplane:
 *  \f[ (\overrightarrow {x} - \overrightarrow {a}) \overrightarrow {n} = 0 \f]
 * in this case \f$a\f$ is some point, and \f$n\f$ a normal for the hyperplane
 *
 * But this is not the most compact presentation.
 * This class uses the following presentation:
 *
 *  \f[ \overrightarrow {x} \overrightarrow {n} + C = 0\f]
 *
 * This can be reformulated as:
 *
 * \f[ \sum_{i=0}^n ({a_i x_i}) + C = 0\f]
 *
 * In 2D case that is
 * \f[A x + B y + C = 0\f]
 *
 * Which allows to think of the \f$ R^{dimention} \f$ hyperplane, as an element in a f$ \mathbb(R)^{dimention + 1} f$ projective space.
 * That is how we would think of the line form time to time.
 *
 * \f[ \sum_{i=0}^n ({a_i x_i}) + C = \sum_{i=0}^n ({a_i x_i}) + 1 \cdot x_{n+1} = 0 \f]
 *
 * \f$\vec {x}\f$ - is a  vector. In 3D \f$\overrightarrow {(A,B,C)} \overrightarrow{X} = 0\f$
 *  denotes a plane that pass throw the 0 point.
 *
 *  The only difference form FixedVector<double, dimention + 1> is that this class has other notion of
 *  normalisation
 *
 **/

template<int dimention>
class Hyperplane : public FixedVector<double, dimention + 1>
{
public:

    Hyperplane() {}

    Hyperplane(const Vector2dd &_n, const double &_c = 1.0) :
        Vector3dd(_n, _c)
    {}

    /**
     *   Normalizes the normal vector without changing the line itself
     *
     *   With such a line it is easier to compute distance to the line
     **/
    void normalise( void )
    {
        double sum(0);
        for (int i = 0; i < size() - 1; i++)
            sum += at(i) * at(i);
        double l = sqrt(sum);
        if (l == 0.0) return;
        operator /=(l);
    }

    Hyperplane normalised( void ) const
    {
        Hyperplane result = *this;
        result.normalise();
        return result;
    }

    /**
     *   Projective coordinates of the lines intersection is a cross product
     *   of the projective presentation of the line.
     *
     *   Actually line is an intersection of the planes
     *     \f$\overrightarrow{(a_1,b_1,c_1)} \overrightarrow{x} = 0\f$ and
     *     \f$\overrightarrow{(a_2,b_2,c_2)} \overrightarrow{x} = 0\f$ is
     *
     *     \f$\overrightarrow{(a_1,b_1,c_1)} \times \overrightarrow{(a_1,b_1,c_1)}\f$
     *
     *   Which make obvious the way the intersection is computed.
     *
     **/
    Vector3dd intersectWith(const Line2d &other) const
    {
        return (*this) ^ other;
    }

    /**
     *  Intersect result of two lines is a point
     **/
    Vector2dd intersectWith(const Line2d &other, bool *hasIntersection = NULL) const
    {
        double last = x() * other.y() - y() * other.x();
        if (last == 0.0)
        {
            if (hasIntersection) *hasIntersection = false;
            return Vector2dd(0);
        }

        double dx = x() * other.z() - other.x() * z();
        double dy = y() * other.z() - other.y() * z();
        if (hasIntersection) *hasIntersection = true;

        return Vector2dd(dx, dy) / last;
    }

    /**
     *
     * \f$d = \frac {\left| a x_0 + b y_0 + c \right|}  {\sqrt (a^2 + b^2) }\f$
     *
     **/
    double distanceTo (const Vector2dd &point)
    {
        double last = point.x() * x()  + point.y() * y() + z();
        if (last < 0) last = -last;
        double l = sqrt (x() * x() + y() * y());
        return (last / l);
    }


    double sqDistanceTo (const Vector2dd &point)
    {
        double last = point.x() * x()  + point.y() * y() + z();
        last *= last;
        double lsq = x() * x() + y() * y();
        return (last / lsq);
    }

    double pointWeight(const Vector2dd & point) const
    {
        return (*this) & Vector3dd(point, 1.0);
    }

    static Line2d FormNormal(const Vector2dd &normal)
    {
        return Line2d(normal);
    }

    static Line2d FormNormalAndPoint(const Vector2dd &normal, const Vector2dd &point)
    {
        return Line2d(normal, -(normal & point));
    }

private:

    void _init(const Vector2dd &_n, const double &_c = 1.0)
    {
        (*this)[0] = _n.x();
        (*this)[1] = _n.y();
        (*this)[2] = _c;
    }

};

#endif



/**
 *  This class represents the line in 2D space
 *
 * The most obvious presentation of the line:
 *  \f[ (\overrightarrow {x} - \overrightarrow {a}) \overrightarrow {n} = 0 \f]
 * in this case \f$a\f$ is some point, and \f$n\f$ a normal for the line
 *
 * But this is not the most compact presentation.
 * This class uses the following presentation:
 *
 *  \f[ \overrightarrow {x} \overrightarrow {n} + C = 0\f]
 *
 * This can be reformulated as:
 *
 * \f[A x + B y + c = 0\f]
 *
 * Which allows to think of the 2D line, as a line in a projective space. That is how we would
 * think of the line.
 *
 * \f$\overrightarrow {(A,B,C)}\f$ - is a 3D vector. In 3D \f$\overrightarrow {(A,B,C)} \overrightarrow{X} = 0\f$
 *  denotes a plane that pass throw the 0 point.
 *
 *
 *
 *
 *
 *
 *
 **/

class Line2d : public Vector3dd
{
public:
    Line2d() {}

    Line2d(const double &_a, const double &_b, const double &_c)
    {
        (*this)[0] = _a;
        (*this)[1] = _b;
        (*this)[2] = _c;
    }

    Line2d(const Vector3dd &_line) : Vector3dd(_line) {}

    Line2d(const Vector2dd &_n, const double &_c = 0.0) :
        Vector3dd(_n, _c)
    {}

    /**
     *  Construct the Line form 2 points
     **/
    Line2d(const Segment2d &segment)
    {
       (*this) = fromSegment(segment);
    }

    /**
     *  Construct the Line form 2 points
     **/
    Line2d(const Ray2d &ray)
    {
       (*this) = fromRay(ray);
    }

    static Line2d fromRay(const Ray2d &ray)
    {
       Vector2dd a = ray.a;
       Vector2dd p = ray.p;
       Vector2dd n = a.leftNormal();
       return Line2d(n, -(p & n));
    }

    static Line2d fromSegment(const Segment2d &segment)
    {
        return fromRay(Ray2d(segment));
    }

    Vector2dd normal(void) const
    {
        return Vector2dd(element[0], element[1]);
    }

    double last(void) const
    {
        return element[2];
    }

    /**
     *   Normalizes the normal vector without changing the line itself
     *
     *   With such a line it is easier to compute distance to the line
     **/
    void normalise(void)
    {
        double l = normal().l2Metric();
        if (l == 0.0) return;
        operator /=(l);
    }

    Line2d normalised(void) const
    {
        Line2d result = *this;
        result.normalise();
        return result;
    }

    /**
     *   Projective coordinates of the lines intersection is a cross product
     *   of the projective presentation of the line.
     *
     *   Actually line is an intersection of the planes
     *     \f$\overrightarrow{(a_1,b_1,c_1)} \vec{x} = 0\f$ and
     *     \f$\overrightarrow{(a_2,b_2,c_2)} \vec{x} = 0\f$ is
     *
     *     \f$\overrightarrow{(a_1,b_1,c_1)} \times \overrightarrow{(a_1,b_1,c_1)}\f$
     *
     *   Which make obvious the way the intersection is computed.
     *
     **/
    Vector3dd intersectWithP(const Line2d &other) const
    {
        return (*this) ^ other;
    }

    /**
     *  Intersect result of two lines is a point
     **/
    Vector2dd intersectWith(const Line2d &other, bool *hasIntersection = NULL) const
    {
        double d = x() * other.y() - y() * other.x();

        bool intersects = (d != 0.0);
        if (hasIntersection) *hasIntersection = intersects;

        if (!intersects)
            return Vector2dd(0);

//      double dx = x() * other.z() - other.x() * z();
//      double dy = y() * other.z() - other.y() * z();

        double dx = y() * other.z() - other.y() * z();
        double dy = other.x() * z() - x() * other.z();


        return Vector2dd(dx, dy) / d;
    }

    /**
     * \f$ a x_0 + b y_0 + c \f$
     *
     **/
    double pointWeight(const Vector2dd & point) const
    {
        return (normal() & point) + last();
    }

    /**
     *
     * \f$d = \frac {\left| a x_0 + b y_0 + c \right|}  {\sqrt (a^2 + b^2) }\f$
     *
     **/
    double distanceTo (const Vector2dd &point) const
    {
        double d = pointWeight(point);
        if (d < 0) d = -d;
        double l = normal().l2Metric();
        return (d / l);
    }

    double sqDistanceTo (const Vector2dd &point) const
    {
        double d = pointWeight(point);
        d *= d;
        double lsq = normal().sumAllElementsSq();
        return (d / lsq);
    }


    static Line2d FormNormal(const Vector2dd &normal)
    {
        return Line2d(normal);
    }

    static Line2d FormNormalAndPoint(const Vector2dd &normal, const Vector2dd &point)
    {
        return Line2d(normal, -(normal & point));
    }

private:

    void _init(const Vector2dd &_n, const double &_c = 1.0)
    {
        (*this)[0] = _n.x();
        (*this)[1] = _n.y();
        (*this)[2] = _c;
    }

};



class Plane3d : public FixedVector<double, 4>
{
public:
    typedef FixedVector<double, 4> Vector4dd;

    Plane3d() {}

    Plane3d(const double &_a, const double &_b, const double &_c, const double &_d)
    {
        (*this)[0] = _a;
        (*this)[1] = _b;
        (*this)[2] = _c;
        (*this)[3] = _d;
    }

    Plane3d(const Vector3dd &_n, const double &_c = 0.0) :
        Vector4dd((const FixedVector<double, 3> &)_n, _c)
    {}

    /**
     *   Normalizes the normal vector without changing the plane itself
     *
     *   With such a line it is easier to compute distance to the plane
     **/
    void normalise(void)
    {
        double sum(0);
        for (int i = 0; i < size() - 1; i++)
            sum += at(i) * at(i);
        double l = sqrt(sum);
        if (l == 0.0)
            return;
        operator /= (l);
    }

    Plane3d normalised(void) const
    {
        Plane3d result = *this;
        result.normalise();
        return result;
    }

    Vector3dd normal(void) const
    {
        return Vector3dd(element[0], element[1], element[2]);
    }

    double last(void) const
    {
        return element[3];
    }

    /**
     *  Intersect result of two planes is a ray
     *
     *  \f[
     *     \vec n_1 \cdot \vec x + d_1 = 0
     *     \vec n_2 \cdot \vec x + d_2 = 0
     *  \f]
     *
     *  Ray
     *  \f[ P(t) = \vec a t + p \f]
     *
     *  Normal:
     *  \f[ a = \vec n_1 \times \vec n_2 \f]
     *
     *  Some point: closest to zero
     *  \f[ p = \frac {(d_2 n_1 - d_1 n_2) \times a } { |a|^2 } \f]
     *
     **/
    Ray3d intersectWith(const Plane3d &other, bool *hasIntersection = NULL) const
    {
        Vector3dd a = (this->normal() ^ other.normal());
        Vector3dd p1 = (other.last() * this->normal() - this->last() * other.normal());
        Vector3dd p = (p1 ^ a) / a.sumAllElementsSq();
        if (hasIntersection != NULL)
            *hasIntersection = (a == Vector3dd(0.0));

        return Ray3d(a, p);
    }

    /**
     *  Intersect result of plane and a ray is a point
     *
     *  point -
     *  \f[ P(t) = \vec a t + \vec p \f]
     *
     *  plane -
     *  \f[ \vec n \vec x + d = 0 \f]
     *
     *  Finding intersection
     *
     *  \f[ \vec n (\vec a t + \vec p) + d = 0 \f]
     *  \f[ t = - \frac {\vec n \vec p + d} { \vec n \vec a } \f]
     *
     *
     **/
    Vector3dd intersectWith(const Ray3d &ray, bool *hasIntersection = NULL) const
    {
        return ray.getPoint(intersectWithP(ray, hasIntersection));
    }

    double intersectWithP(const Ray3d &ray, bool *hasIntersection = NULL) const
    {
        double denum = normal() & ray.a;

        bool intersects = (denum != 0.0);
        if (hasIntersection) *hasIntersection = intersects;

        if (!intersects)
            return 0.0;

<<<<<<< HEAD
        return -((normal() & ray.p) + last()) / denum;
=======
        double t = -((normal() & ray.p) + last()) / denum;
        return ray.getPoint(t);
>>>>>>> 1f018702
    }



     /**
      * \f$ a x_0 + b y_0 + c z_0 + d \f$
      *
      **/
     double pointWeight(const Vector3dd & point) const
     {
         return (normal() & point) + last();
     }

     /**
      *
      * \f$d = \frac {\left| a x_0 + b y_0 + c z_0 + d  \right|}  {\sqrt (a^2 + b^2 + c^2) }\f$
      *
      **/
     double distanceTo (const Vector3dd &point) const
     {
         double d = pointWeight(point);
         if (d < 0) d = -d;
         double l = normal().l2Metric();
         return (d / l);
     }

     /**
      *
      * \f$d = \frac {(a x_0 + b y_0 + c z_0 + d)^2 }  {a^2 + b^2 + c^2}\f$
      *
      **/
     double sqDistanceTo (const Vector3dd &point) const
     {
         double d = pointWeight(point);
         d *= d;
         double lsq = normal().sumAllElementsSq();
         return (d / lsq);
     }

     /**
      *
      * \f$d = \frac {a x_0 + b y_0 + c z_0 + d}  {\sqrt (a^2 + b^2 + c^2) }\f$
      *
      **/

     double deviationTo (const Vector3dd &point) const
     {
         double d = pointWeight(point);
         double l = normal().l2Metric();
         return (d / l);
     }

     /**
      *   projecting a point to the current plane
      *
      *   \f[ \vec R = \vec P - {{\vec n \vec P + d } \over {| \vec n |}}{{\vec n} \over {| \vec n |}}\f]
      **/
     Vector3dd projectPointTo(const Vector3dd &point) const
     {
         double d = pointWeight(point);
         double l2 = normal().sumAllElementsSq();
         double t = (d / l2);
         return point - t * normal();
     }

     /**
      *   projecting zero to the current plane
      **/
     Vector3dd projectZeroTo() const
     {
         double l2 = normal().sumAllElementsSq();
         double t = (last() / l2);
         return - t * normal();
     }

    /**
     *  Construct a plane from normal
     **/
    static Plane3d FormNormal(const Vector3dd &normal)
    {
        return Plane3d(normal);
    }

    /**
     *  Construct the Plane from normal and a point
     *
     *  \f[
     *      (\vec x - \vec p) \vec n = \vec 0
     *  \f]
     *  \f[
     *      \vec x \vec n - \vec p \vec n = \vec 0
     *  \f]
     **/
    static Plane3d FormNormalAndPoint(const Vector3dd &normal, const Vector3dd &point)
    {
        return Plane3d(normal, -(normal & point));
    }

    /**
     *  This is a helper method that returns the normal of the points
     *
     **/
    static Vector3dd NormalFromPoints(const Vector3dd &p, const Vector3dd &q, const Vector3dd &r)
    {
        return (p - q) ^ (p - r);
    }

    /**
     *  Construct the Plane from 3 points
     *
     *  \f[
     *      (\vec x - \vec p)((\vec p - \vec q) \times (\vec p - \vec r)) = 0
     *  \f]
     **/
    static Plane3d FromPoints(const Vector3dd &p, const Vector3dd &q, const Vector3dd &r)
    {
        return FormNormalAndPoint( NormalFromPoints(p, q, r), p);
    }

    /**
     *  Construct the Plane from а point and two vectors inside a plane
     *
     **/
    static Plane3d FromPointAndVectors(const Vector3dd &p, const Vector3dd &v1, const Vector3dd &v2)
    {
        return FormNormalAndPoint( v1 ^ v2, p);
    }

};

} //namespace corecvs

#endif  //LINE_H_<|MERGE_RESOLUTION|>--- conflicted
+++ resolved
@@ -251,10 +251,9 @@
         return (getPoint(coef.x()) + other.getPoint(coef.y())) / 2.0;
     }
     
-    std::pair<corecvs::Vector3dd, corecvs::Vector3dd> pluckerize() const
-    {
-        auto an = a.normalised();
-        return std::make_pair(an, p ^ an);
+    std::pair<Vector3dd, Vector3dd> pluckerize()
+    {
+        return std::make_pair(a.normalised(), p ^ a.normalised());
     }
 
     void transform(const Matrix44 &M)
@@ -748,12 +747,7 @@
         if (!intersects)
             return 0.0;
 
-<<<<<<< HEAD
         return -((normal() & ray.p) + last()) / denum;
-=======
-        double t = -((normal() & ray.p) + last()) / denum;
-        return ray.getPoint(t);
->>>>>>> 1f018702
     }
 
 
