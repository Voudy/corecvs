--- conflicted
+++ resolved
@@ -1,8 +1,4 @@
 #include "core/geometry/raytrace/sdfRenderableObjects.h"
-<<<<<<< HEAD
-=======
-//#include "core/math/vector/vectorUtils.h"
->>>>>>> dbf96350
 
 SDFRenderableSphere::SDFRenderableSphere(const Vector3dd &sphere, double r) :
     sphere(sphere),
@@ -67,11 +63,7 @@
     this->F = [this](Vector3dd v) {
         Vector3dd d = v - this->pos;
         Vector2dd t = this->dim;
-<<<<<<< HEAD
-        Vector2dd q = Vector2dd(Vector2dd(d.x(), d.z()).lnMetric<8>() - t.x(), d.y());
-=======
         Vector2dd q = Vector2dd((Vector2dd(d.x(), d.z())).lnMetric<8>() - t.x(), d.y());
->>>>>>> dbf96350
         return q.lnMetric<8>() - t.y();
     };
 }
