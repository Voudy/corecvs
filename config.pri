--- conflicted
+++ resolved
@@ -1,8 +1,4 @@
-<<<<<<< HEAD
-# Cnfiguration of a build is determined by CONFIG variable, comment and uncomment
-=======
-# Configuratin of a build is determined by CONFIG variable, comment and uncomment
->>>>>>> d12a6bad
+# Configuration of a build is determined by CONFIG variable, comment and uncomment
 # entries as needed. Configurations can be added from command line, like
 # qmake "CONFIG+=with_neon" cvs.pro
 
