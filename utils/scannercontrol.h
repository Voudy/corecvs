--- conflicted
+++ resolved
@@ -1,14 +1,9 @@
 #ifndef SCANNERCONTROL_H
 #define SCANNERCONTROL_H
 
-<<<<<<< HEAD
 #include "QObject"
 #include "QString"
 #include "QtSerialPort/QSerialPort"
-=======
-#include <QObject>
-#include <QtSerialPort/QSerialPort>
->>>>>>> ff0ad998
 
 class ScannerControl : public QObject
 {
