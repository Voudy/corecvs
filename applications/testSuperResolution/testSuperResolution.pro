# try use global config
exists(../../../../config.pri) {
    ROOT_DIR=../../../..
} else {
    message(Using local config)
    ROOT_DIR=../..
}
ROOT_DIR=$$PWD/$$ROOT_DIR
include($$ROOT_DIR/config.pri)

QT += xml
TARGET   = testSuperResolution
TEMPLATE = app

#OBJECTS_DIR = $$ROOT_DIR/.obj
#MOC_DIR = $$ROOT_DIR/.obj
#UI_DIR  = $$ROOT_DIR/.obj

# Using only open part of the project
UTILSDIR = ../../utils
include($$UTILSDIR/utils.pri)

win32 {
    MOC_DIR = ../../../../.obj/$$TARGET_ORIG/$$BUILD_CFG_NAME  # resolve moc path for mocs to help qmake to unify those paths.
}

HEADERS = \
    testSuperResolutionMainWindow.h \
#    pointScene.h \
    resamples.h \
    convolution.h \
<<<<<<< HEAD
    modelingProcess.h
=======
    transformations.h
>>>>>>> aef1860d



SOURCES = \
    testSuperResolutionMainWindow.cpp \
    main_testSuperResolution.cpp \
#    pointScene.cpp \
    resamples.cpp \
    convolution.cpp \
<<<<<<< HEAD
    modelingProcess.cpp
=======
    transformations.cpp
>>>>>>> aef1860d

FORMS = ui/testSuperResolutionMainWindow.ui \

RESOURCES += ../../resources/main.qrc


QMAKE_CXXFLAGS += -std=c++11<|MERGE_RESOLUTION|>--- conflicted
+++ resolved
@@ -29,11 +29,8 @@
 #    pointScene.h \
     resamples.h \
     convolution.h \
-<<<<<<< HEAD
     modelingProcess.h
-=======
     transformations.h
->>>>>>> aef1860d
 
 
 
@@ -43,11 +40,8 @@
 #    pointScene.cpp \
     resamples.cpp \
     convolution.cpp \
-<<<<<<< HEAD
     modelingProcess.cpp
-=======
     transformations.cpp
->>>>>>> aef1860d
 
 FORMS = ui/testSuperResolutionMainWindow.ui \
 
