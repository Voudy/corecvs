--- conflicted
+++ resolved
@@ -31,14 +31,9 @@
     convolution.h \
     modelingProcess.h \
     transformations.h \
-<<<<<<< HEAD
     gradientDescent.h \
-    commonStructures.h
-=======
-    listsOfLRImages.h \
-    gradientDescent.h \
+    commonStructures.h \
     polygons.h
->>>>>>> 82bc7579
 
 
 SOURCES = \
@@ -49,15 +44,9 @@
     convolution.cpp \
     modelingProcess.cpp \
     transformations.cpp \
-<<<<<<< HEAD
     gradientDescent.cpp \
-    commonStructures.cpp
-=======
-    listsOfLRImages.cpp \
-    gradientDescent.cpp \
+    commonStructures.cpp \
     polygons.cpp
->>>>>>> 82bc7579
-
 FORMS = ui/testSuperResolutionMainWindow.ui \
 
 RESOURCES += ../../resources/main.qrc
