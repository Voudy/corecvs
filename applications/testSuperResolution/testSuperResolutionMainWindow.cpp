#include <QtGui/QWheelEvent>
#include <QInputDialog>

#include "testSuperResolutionMainWindow.h"
#include "advancedImageWidget.h"
#include "../../utils/fileformats/qtFileLoader.h"
#include "../../utils/corestructs/g12Image.h"
#include "../../core/buffers/rgb24/abstractPainter.h"
#include "resamples.h"
#include "convolution.h"
#include <iostream>
TestSuperResolutionMainWindow::TestSuperResolutionMainWindow(QWidget *parent)
    : QMainWindow(parent)
    , mUi(new Ui::TestSuperResolutionMainWindowClass)
    , mImageWidget(NULL)
    , mImage(NULL)
    , mMask(NULL)
{
    mUi->setupUi(this);

    mImageWidget = new AdvancedImageWidget(this);
    setCentralWidget(mImageWidget);
    mImageWidget->addPointTool(0, QString("Select point"), QIcon(":/new/prefix1/lightning.png"));
    showMaximized();
    setWindowTitle("TestSuperResolution");
    connectActions();
}


void TestSuperResolutionMainWindow::closeEvent(QCloseEvent *event)
{
    Q_UNUSED(event)
    qApp->quit();
}


void TestSuperResolutionMainWindow::connectActions()
{
    connect(mUi->actionOpen, SIGNAL(triggered()), this, SLOT(loadImage()));
    connect(mImageWidget,    SIGNAL(newPointSelected(int, QPoint)), this, SLOT(pointSelected(int, QPoint)));

    connect(mUi->actionShowMask,  SIGNAL(toggled(bool)), this, SLOT(toggleMask()));
    connect(mUi->actionResetMask, SIGNAL(triggered(bool)), this, SLOT(resetMask()));
    connect(mUi->actionUndoMask,  SIGNAL(triggered(bool)), this, SLOT(undoMask()));

    connect(mUi->maskAlphaSpinBox, SIGNAL(valueChanged (int)), this, SLOT(updateViewImage()));
    connect(mUi->maskColorWidget,  SIGNAL(valueChanged()), this, SLOT(updateViewImage()));
    connect(mUi->showEdgeCheckBox, SIGNAL(toggled(bool)), this, SLOT(updateViewImage()));

    connect(mUi -> actionAdd, SIGNAL(triggered()), this, SLOT(addElementToCollection()));
    connect(mUi -> mWidgetList, SIGNAL(itemDoubleClicked(QListWidgetItem*)), this, SLOT(on_listWidget_itemDoubleClicked(QListWidgetItem*)));
<<<<<<< HEAD
    connect(mUi -> actionClear, SIGNAL(triggered()), this, SLOT(ClearCollection()));//NB!

    connect(mUi -> actionResample_with_bilinear_interpolation, SIGNAL(triggered()), this, SLOT(resampleUsingBilinearInterpolation()));
    connect(mUi -> actionResample_with_Lancsoz_filter_2x2, SIGNAL(triggered()), this, SLOT(resampleUsingLancsozFilter2x2()));
    connect(mUi -> actionResample_with_Lancsoz_filter_4x4, SIGNAL(triggered()), this, SLOT(resampleUsingLancsozFilter4x4()));
    connect(mUi -> actionResample_with_Lancsoz_filter_6x6, SIGNAL(triggered()), this, SLOT(resampleUsingLancsozFilter6x6()));
    connect(mUi -> actionResample_with_Lancsoz_filter_8x8, SIGNAL(triggered()), this, SLOT(resampleUsingLancsozFilter8x8()));
    connect(mUi -> actionResample_with_Nearest_Neighbour, SIGNAL(triggered()), this, SLOT(resampleUsingNearestNeighbour()));

    connect(mUi -> actionCut, SIGNAL(triggered()), this, SLOT(cutImage()));

    connect(mUi -> actionUse_convolution, SIGNAL(triggered()), this, SLOT(convolutionImage()));
=======
    connect(mUi -> actionClear, SIGNAL(triggered()), this, SLOT(ClearCollection()));
    connect(mUi -> actionCut, SIGNAL(triggered()), this, SLOT(cutImage()));
>>>>>>> 45f4d52a
}


void TestSuperResolutionMainWindow::keyPressEvent(QKeyEvent * event)
{
    if (event->modifiers() == Qt::AltModifier && event->key() == Qt::Key_X)
    {
        close();
    }

    event->ignore();
}

void TestSuperResolutionMainWindow::loadImage(void)
{
    QString filename = QFileDialog::getOpenFileName(
        this,
        "Choose an file name",
        ".",
        "Text (*.bmp *.jpg *.png *.gif)"
    );
    QImage *qImage = new QImage(filename);
    if (qImage == NULL) {
        return;
    }

    delete_safe(mImage);
    delete_safe(mMask);
    mImage = QTFileLoader::RGB24BufferFromQImage(qImage);

    mMask = new G8Buffer(mImage->getSize());
    AbstractPainter<G8Buffer>(mMask).drawCircle(mImage->w / 2, mImage->h / 2, (!mImage->getSize()) / 4, 255);

    delete_safe(qImage);
    updateViewImage();
}


void TestSuperResolutionMainWindow::addImageToCollection() { }

void TestSuperResolutionMainWindow::toggleMask(void)
{
    updateViewImage();
}

void TestSuperResolutionMainWindow::resetMask(void)
{
    mUndoList.push_back(mMask);
    if (mUndoList.size() > 20) {
        delete_safe(mUndoList.front());
        mUndoList.pop_front();
    }

    mMask = new G8Buffer(mImage->getSize());
    updateViewImage();
}

void TestSuperResolutionMainWindow::undoMask(void)
{
    if (mUndoList.empty()) {
        return;
    }
    delete_safe(mMask);
    mMask = mUndoList.back();
    mUndoList.pop_back();
    updateViewImage();
}


vector<G8Buffer *> mUndoList;

void TestSuperResolutionMainWindow::updateViewImage(void)
{
    RGB24Buffer *toDraw = new RGB24Buffer(mImage);
    RGBColor maskColor = mUi->maskColorWidget->getColor();
    double alpha = (mUi->maskAlphaSpinBox->value()) / 100.0;
    if (mUi->actionShowMask->isChecked())
    {
        for (int i = 0; i < toDraw->h; i++)
        {
            for (int j = 0; j < toDraw->w; j++)
            {
                bool hasmask = false;
                bool hasnomask = false;
                /* so far no optimization here */
                if (mUi->showEdgeCheckBox->isChecked()) {
                    for (int dx = -1; dx <= 1; dx++)
                    {
                        for (int dy = -1; dy <= 1; dy++)
                        {
                            if (!mMask->isValidCoord(i + dy, j + dx))
                                continue;
                            if (mMask->element(i + dy, j + dx)) {
                                hasmask = true;
                            } else {
                                hasnomask = true;
                            }
                        }
                    }
                }

                if (mMask->element(i,j)) {
                    if (hasmask && hasnomask) {
                        toDraw->element(i,j) = maskColor;
                    } else {
                        toDraw->element(i,j).r() += (maskColor.r() - toDraw->element(i,j).r()) * alpha;
                        toDraw->element(i,j).g() += (maskColor.g() - toDraw->element(i,j).g()) * alpha;
                        toDraw->element(i,j).b() += (maskColor.b() - toDraw->element(i,j).b()) * alpha;
                    }
                }
            }
        }
    }

    QImage *qImage = new RGB24Image(toDraw);
    mImageWidget->setImage(QSharedPointer<QImage>(qImage));
    delete_safe(toDraw);
}


void TestSuperResolutionMainWindow::maskHue(int hue1, int hue2)
{
    for (int i = 0; i < mImage->h; i++)
    {
       for (int j = 0; j < mImage->w; j++)
       {
           bool result = false;
           int hue = mImage->element(i,j).hue();
           if (hue1 <= hue2)
           {
               if (hue > hue1 && hue < hue2 )
                   result = true;
           } else {
               if (hue < hue2 || hue > hue1 )
                   result = true;
           }
           mMask->element(i,j) = result;

       }
    }
}


class TolerancePredicate {
private:
    G8Buffer *mMask;
    RGBColor  mStartColor;
    int       mTolerance;
public:
    TolerancePredicate (G8Buffer *mask, RGBColor startColor,int tolerance) :
        mMask(mask), mStartColor(startColor), mTolerance(tolerance) {};

    bool operator()(RGB24Buffer *buffer, int x, int y) {
        if (mMask->element(y,x) == 255)
            return false;

        RGBColor currentColor = buffer->element(y,x);
        int r = (int)currentColor.r() - (int)mStartColor.r();
        int g = (int)currentColor.g() - (int)mStartColor.g();
        int b = (int)currentColor.b() - (int)mStartColor.b();

        int sum = abs(r) + abs(g) + abs(b);
        if (sum > mTolerance)
           return false;
        return true;
     }

     void mark(RGB24Buffer *buffer, int x, int y) {
         mMask->element(y,x) = 255;
     }

};

void TestSuperResolutionMainWindow::recursiveTolerance(RGBColor startColor, int tolerance, int x, int y)
{
    if (!mMask->isValidCoord(y,x))
        return;
    if (mMask->element(y,x))
        return;
    RGBColor currentColor = mImage->element(y,x);
    int r = (int)currentColor.r() - (int)startColor.r();
    int g = (int)currentColor.g() - (int)startColor.g();
    int b = (int)currentColor.b() - (int)startColor.b();

    int sum = abs(r) + abs(g) + abs(b);
    if (sum > tolerance)
        return;

    mMask->element(y,x) = 255;

    recursiveTolerance(startColor, tolerance, x - 1, y    );
    recursiveTolerance(startColor, tolerance, x + 1, y    );
    recursiveTolerance(startColor, tolerance, x    , y + 1);
    recursiveTolerance(startColor, tolerance, x    , y - 1);
}

void TestSuperResolutionMainWindow::maskTolerance(QPoint point)
{
    int x = point.x();
    int y = point.y();

    if (!mMask->isValidCoord(y,x))
        return;
    RGBColor currentColor = mImage->element(y,x);

    recursiveTolerance(currentColor, mUi->toleranceSpinBox->value(), x, y);
}

void TestSuperResolutionMainWindow::maskTolerance1(QPoint point)
{
    int x = point.x();
    int y = point.y();

    if (!mMask->isValidCoord(y,x))
        return;
    RGBColor currentColor = mImage->element(y,x);

    TolerancePredicate predicate(mMask, currentColor, mUi->toleranceSpinBox->value());
    AbstractPainter<RGB24Buffer> painter(mImage);
    painter.floodFill(x,y, predicate);
}

void TestSuperResolutionMainWindow::pointSelected(int toolID, QPoint point)
{
    qDebug() << "Point Selected" << point;
    mUndoList.push_back(new G8Buffer(mMask));
    if (mUndoList.size() > 20) {
        delete_safe(mUndoList.front());
        mUndoList.pop_front();
    }

    switch (mUi->maskComboBox->currentIndex())
    {
        case 0:
            maskHue(mUi->hue1SpinBox->value(), mUi->hue2SpinBox->value());
            break;
        case 1:
            maskTolerance(point);
            break;
        case 2:
            maskTolerance1(point);
            break;
    }
    updateViewImage();
}

TestSuperResolutionMainWindow::~TestSuperResolutionMainWindow()
{
    delete_safe(mImageWidget);
    delete_safe(mUi);
}


void TestSuperResolutionMainWindow::on_listWidget_itemDoubleClicked(QListWidgetItem *item)
{
    QVariant filename = item -> data(Qt::UserRole);
    QImage *qImage = new QImage(filename.toString());
    delete_safe(mImage);
    delete_safe(mMask);
    mImage = QTFileLoader::RGB24BufferFromQImage(qImage);
    mMask = new G8Buffer(mImage->getSize());
    AbstractPainter<G8Buffer>(mMask).drawCircle(mImage->w / 2, mImage->h / 2, (!mImage->getSize()) / 4, 255);

    delete_safe(qImage);
    updateViewImage();
}


void TestSuperResolutionMainWindow::addElementToCollection() {
    QString filename = QFileDialog::getOpenFileName(
        this,
        "Choose an file name",
        ".",
        "Text (*.bmp *.jpg *.png *.gif)"
    );
    QImage *qImage = new QImage(filename);
    if (qImage == NULL) {
        return;
    }

    QString name = filename.section('/', -1);

    QListWidgetItem *item = new QListWidgetItem(QIcon(filename),name,mUi -> mWidgetList,0);
    item -> setData(Qt::UserRole, QVariant(filename));
}
void TestSuperResolutionMainWindow::ClearCollection() {

    mUi -> mWidgetList -> clear();

}

void TestSuperResolutionMainWindow::cutImage() { //cuts image and creates collection of 4 parts of image
    int pxls = mUi->pixelsSpinBox->value();
    int count = mUi ->countImSpinBox->value()-1;
    QString filename = "1.bmp";
    QString name = filename.section('/', -1);

    if (mImage == NULL) {
        return;
    }

    if (mImage->w <= pxls*count){
        QMessageBox msgBox;
        msgBox.setText ("The size of the image is too small.");
        msgBox.exec ();
        return;
    }

    ClearCollection();

    RGB24Buffer *toDraw = new RGB24Buffer(mImage);
    toDraw ->w = toDraw ->w - pxls*count;
    QImage *qImage = new RGB24Image(toDraw);
    qImage->save(filename);

    QListWidgetItem *item = new QListWidgetItem(QIcon(filename),name,mUi -> mWidgetList,0);
    item -> setData(Qt::UserRole, QVariant(filename));

    for (int k = 1; k <= count; k++) {
        *toDraw = mImage;
        for (int i = 0; i < mImage->h; i++)
            {
               for (int j = 0; j < mImage->w - pxls * count ; j++)
               {
                   toDraw->element(i,j) = mImage -> element(i,j + pxls * k);
               }

        }
        toDraw ->w = toDraw ->w - pxls*count;
        *qImage = RGB24Image(toDraw);

        filename = QString::number(k+1);
        filename += ".bmp";
        qImage->save(filename);
        name = filename.section('/', -1);
        QListWidgetItem *item = new QListWidgetItem(QIcon(filename),name,mUi -> mWidgetList,0);
        item -> setData(Qt::UserRole, QVariant(filename));
    }
}


void TestSuperResolutionMainWindow::resampleUsingBilinearInterpolation() {
    bool ok;
    double newSize = QInputDialog::getDouble(
                this,
                "Print the compression ratio",
                tr("Ratio:"),
                1,
                0.01,
                5,
                2,
                &ok);
    if (ok)
    {
        RGB24Buffer *result = resampleWithBilinearInterpolation(mImage,newSize);
        delete_safe(mImage);
        delete_safe(mMask);
        mImage = result;
        mMask = new G8Buffer(mImage->getSize());
        AbstractPainter<G8Buffer>(mMask).drawCircle(mImage->w / 2, mImage->h / 2, (!mImage->getSize()) / 4, 255);

        updateViewImage();
    }
}


void TestSuperResolutionMainWindow::resampleUsingLancsozFilter2x2() {
    bool ok;
    double newSize = QInputDialog::getDouble(
                this,
                "Print the compression ratio",
                tr("Ratio:"),
                1,
                0.01,
                5,
                2,
                &ok);
    if (ok)
    {
        RGB24Buffer *result = resampleWithLancsozFilter(mImage,newSize,1);
        delete_safe(mImage);
        delete_safe(mMask);
        mImage = result;
        mMask = new G8Buffer(mImage->getSize());
        AbstractPainter<G8Buffer>(mMask).drawCircle(mImage->w / 2, mImage->h / 2, (!mImage->getSize()) / 4, 255);

        updateViewImage();
    }
}

void TestSuperResolutionMainWindow::resampleUsingLancsozFilter4x4() {
    bool ok;
    double newSize = QInputDialog::getDouble(
                this,
                "Print the compression ratio",
                tr("Ratio:"),
                1,
                0.01,
                5,
                2,
                &ok);
    if (ok)
    {
        RGB24Buffer *result = resampleWithLancsozFilter(mImage,newSize,2);
        delete_safe(mImage);
        delete_safe(mMask);
        mImage = result;
        mMask = new G8Buffer(mImage->getSize());
        AbstractPainter<G8Buffer>(mMask).drawCircle(mImage->w / 2, mImage->h / 2, (!mImage->getSize()) / 4, 255);

        updateViewImage();
    }
}

<<<<<<< HEAD
void TestSuperResolutionMainWindow::resampleUsingLancsozFilter6x6() {
    bool ok;
    double newSize = QInputDialog::getDouble(
                this,
                "Print the compression ratio",
                tr("Ratio:"),
                1,
                0.01,
                5,
                2,
                &ok);
    if (ok)
    {
        RGB24Buffer *result = resampleWithLancsozFilter(mImage,newSize,3);
        delete_safe(mImage);
        delete_safe(mMask);
        mImage = result;
        mMask = new G8Buffer(mImage->getSize());
        AbstractPainter<G8Buffer>(mMask).drawCircle(mImage->w / 2, mImage->h / 2, (!mImage->getSize()) / 4, 255);

        updateViewImage();
    }
}

void TestSuperResolutionMainWindow::resampleUsingLancsozFilter8x8() {
    bool ok;
    double newSize = QInputDialog::getDouble(
                this,
                "Print the compression ratio",
                tr("Ratio:"),
                1,
                0.01,
                5,
                2,
                &ok);
    if (ok)
    {
        RGB24Buffer *result = resampleWithLancsozFilter(mImage,newSize,4);
        delete_safe(mImage);
        delete_safe(mMask);
        mImage = result;
        mMask = new G8Buffer(mImage->getSize());
        AbstractPainter<G8Buffer>(mMask).drawCircle(mImage->w / 2, mImage->h / 2, (!mImage->getSize()) / 4, 255);

        updateViewImage();
    }
}


void TestSuperResolutionMainWindow::resampleUsingNearestNeighbour() {
    bool ok;
    double newSize = QInputDialog::getDouble(
                this,
                "Print the compression ratio",
                tr("Ratio:"),
                1,
                0.01,
                5,
                2,
                &ok);
    if (ok)
    {
        RGB24Buffer *result = resampleWithNearestNeighbour(mImage,newSize);
        delete_safe(mImage);
        delete_safe(mMask);
        mImage = result;
        mMask = new G8Buffer(mImage->getSize());
        AbstractPainter<G8Buffer>(mMask).drawCircle(mImage->w / 2, mImage->h / 2, (!mImage->getSize()) / 4, 255);

        updateViewImage();
    }
}
void TestSuperResolutionMainWindow::convolutionImage() {

        RGB24Buffer *result = convolution(mImage);
        delete_safe(mImage);
        delete_safe(mMask);
        mImage = result;
        mMask = new G8Buffer(mImage->getSize());
        AbstractPainter<G8Buffer>(mMask).drawCircle(mImage->w / 2, mImage->h / 2, (!mImage->getSize()) / 4, 255);

        updateViewImage();
=======
void TestSuperResolutionMainWindow::cutImage() { //cuts image and creates collection of 4 parts of image
    int pxls = mUi->pixelsSpinBox->value();
    int count = mUi ->countImSpinBox->value()-1;
    QString filename = "1.bmp";
    QString name = filename.section('/', -1);

    if (mImage == NULL) {
        return;
    }

    if (mImage->w <= pxls*count){
        QMessageBox msgBox;
        msgBox.setText ("The size of the image is too small.");
        msgBox.exec ();
        return;
    }

    ClearCollection();

    RGB24Buffer *toDraw = new RGB24Buffer(mImage);
    toDraw ->w = toDraw ->w - pxls*count;
    QImage *qImage = new RGB24Image(toDraw);
    qImage->save(filename);

    QListWidgetItem *item = new QListWidgetItem(QIcon(filename),name,mUi -> mWidgetList,0);
    item -> setData(Qt::UserRole, QVariant(filename));

    for (int k = 1; k <= count; k++) {
        *toDraw = mImage;
        for (int i = 0; i < mImage->h; i++)
            {
               for (int j = 0; j < mImage->w - pxls * count ; j++)
               {
                   toDraw->element(i,j) = mImage -> element(i,j + pxls * k);
               }

        }
        toDraw ->w = toDraw ->w - pxls*count;
        *qImage = RGB24Image(toDraw);

        filename = QString::number(k+1);
        filename += ".bmp";
        qImage->save(filename);
        name = filename.section('/', -1);
        QListWidgetItem *item = new QListWidgetItem(QIcon(filename),name,mUi -> mWidgetList,0);
        item -> setData(Qt::UserRole, QVariant(filename));
    }
}

>>>>>>> 45f4d52a

}<|MERGE_RESOLUTION|>--- conflicted
+++ resolved
@@ -49,7 +49,7 @@
 
     connect(mUi -> actionAdd, SIGNAL(triggered()), this, SLOT(addElementToCollection()));
     connect(mUi -> mWidgetList, SIGNAL(itemDoubleClicked(QListWidgetItem*)), this, SLOT(on_listWidget_itemDoubleClicked(QListWidgetItem*)));
-<<<<<<< HEAD
+
     connect(mUi -> actionClear, SIGNAL(triggered()), this, SLOT(ClearCollection()));//NB!
 
     connect(mUi -> actionResample_with_bilinear_interpolation, SIGNAL(triggered()), this, SLOT(resampleUsingBilinearInterpolation()));
@@ -62,10 +62,6 @@
     connect(mUi -> actionCut, SIGNAL(triggered()), this, SLOT(cutImage()));
 
     connect(mUi -> actionUse_convolution, SIGNAL(triggered()), this, SLOT(convolutionImage()));
-=======
-    connect(mUi -> actionClear, SIGNAL(triggered()), this, SLOT(ClearCollection()));
-    connect(mUi -> actionCut, SIGNAL(triggered()), this, SLOT(cutImage()));
->>>>>>> 45f4d52a
 }
 
 
@@ -406,6 +402,55 @@
     }
 }
 
+void TestSuperResolutionMainWindow::cutImage() { //cuts image and creates collection of 4 parts of image
+    int pxls = mUi->pixelsSpinBox->value();
+    int count = mUi ->countImSpinBox->value()-1;
+    QString filename = "1.bmp";
+    QString name = filename.section('/', -1);
+
+    if (mImage == NULL) {
+        return;
+    }
+
+    if (mImage->w <= pxls*count){
+        QMessageBox msgBox;
+        msgBox.setText ("The size of the image is too small.");
+        msgBox.exec ();
+        return;
+    }
+
+    ClearCollection();
+
+    RGB24Buffer *toDraw = new RGB24Buffer(mImage);
+    toDraw ->w = toDraw ->w - pxls*count;
+    QImage *qImage = new RGB24Image(toDraw);
+    qImage->save(filename);
+
+    QListWidgetItem *item = new QListWidgetItem(QIcon(filename),name,mUi -> mWidgetList,0);
+    item -> setData(Qt::UserRole, QVariant(filename));
+
+    for (int k = 1; k <= count; k++) {
+        *toDraw = mImage;
+        for (int i = 0; i < mImage->h; i++)
+            {
+               for (int j = 0; j < mImage->w - pxls * count ; j++)
+               {
+                   toDraw->element(i,j) = mImage -> element(i,j + pxls * k);
+               }
+
+        }
+        toDraw ->w = toDraw ->w - pxls*count;
+        *qImage = RGB24Image(toDraw);
+
+        filename = QString::number(k+1);
+        filename += ".bmp";
+        qImage->save(filename);
+        name = filename.section('/', -1);
+        QListWidgetItem *item = new QListWidgetItem(QIcon(filename),name,mUi -> mWidgetList,0);
+        item -> setData(Qt::UserRole, QVariant(filename));
+    }
+}
+
 
 void TestSuperResolutionMainWindow::resampleUsingBilinearInterpolation() {
     bool ok;
@@ -480,7 +525,6 @@
     }
 }
 
-<<<<<<< HEAD
 void TestSuperResolutionMainWindow::resampleUsingLancsozFilter6x6() {
     bool ok;
     double newSize = QInputDialog::getDouble(
@@ -563,56 +607,5 @@
         AbstractPainter<G8Buffer>(mMask).drawCircle(mImage->w / 2, mImage->h / 2, (!mImage->getSize()) / 4, 255);
 
         updateViewImage();
-=======
-void TestSuperResolutionMainWindow::cutImage() { //cuts image and creates collection of 4 parts of image
-    int pxls = mUi->pixelsSpinBox->value();
-    int count = mUi ->countImSpinBox->value()-1;
-    QString filename = "1.bmp";
-    QString name = filename.section('/', -1);
-
-    if (mImage == NULL) {
-        return;
-    }
-
-    if (mImage->w <= pxls*count){
-        QMessageBox msgBox;
-        msgBox.setText ("The size of the image is too small.");
-        msgBox.exec ();
-        return;
-    }
-
-    ClearCollection();
-
-    RGB24Buffer *toDraw = new RGB24Buffer(mImage);
-    toDraw ->w = toDraw ->w - pxls*count;
-    QImage *qImage = new RGB24Image(toDraw);
-    qImage->save(filename);
-
-    QListWidgetItem *item = new QListWidgetItem(QIcon(filename),name,mUi -> mWidgetList,0);
-    item -> setData(Qt::UserRole, QVariant(filename));
-
-    for (int k = 1; k <= count; k++) {
-        *toDraw = mImage;
-        for (int i = 0; i < mImage->h; i++)
-            {
-               for (int j = 0; j < mImage->w - pxls * count ; j++)
-               {
-                   toDraw->element(i,j) = mImage -> element(i,j + pxls * k);
-               }
-
-        }
-        toDraw ->w = toDraw ->w - pxls*count;
-        *qImage = RGB24Image(toDraw);
-
-        filename = QString::number(k+1);
-        filename += ".bmp";
-        qImage->save(filename);
-        name = filename.section('/', -1);
-        QListWidgetItem *item = new QListWidgetItem(QIcon(filename),name,mUi -> mWidgetList,0);
-        item -> setData(Qt::UserRole, QVariant(filename));
-    }
-}
-
->>>>>>> 45f4d52a
 
 }