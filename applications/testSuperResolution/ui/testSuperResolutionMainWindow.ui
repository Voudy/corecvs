--- conflicted
+++ resolved
@@ -439,12 +439,6 @@
     <string>Resample with bilinear interpolation</string>
    </property>
   </action>
-  <action name="actionResample_with_bicubic_interpolation">
-   <property name="text">
-    <string>Resample with bicubic interpolation</string>
-   </property>
-  </action>
-<<<<<<< HEAD
   <action name="actionResample_with_Lancsoz_filter_2x2">
    <property name="text">
     <string>Resample with Lancsoz filter 2x2</string>
@@ -477,7 +471,8 @@
    </property>
    <property name="text">
     <string>Cut</string>
-=======
+    </property>
+  </action>
   <action name="actionUse_convolution">
    <property name="text">
     <string>Use</string>
@@ -486,7 +481,6 @@
   <action name="actionConvolution">
    <property name="text">
     <string>Convolution</string>
->>>>>>> ad66f37b
    </property>
   </action>
  </widget>
