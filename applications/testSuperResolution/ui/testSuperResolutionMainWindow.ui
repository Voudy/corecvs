<?xml version="1.0" encoding="UTF-8"?>
<ui version="4.0">
 <class>TestSuperResolutionMainWindowClass</class>
 <widget class="QMainWindow" name="TestSuperResolutionMainWindowClass">
  <property name="geometry">
   <rect>
    <x>0</x>
    <y>0</y>
    <width>800</width>
    <height>660</height>
   </rect>
  </property>
  <property name="windowTitle">
   <string>MainWindow</string>
  </property>
  <widget class="QWidget" name="centralwidget"/>
  <widget class="QDockWidget" name="parametersWidget">
   <property name="minimumSize">
    <size>
     <width>358</width>
     <height>582</height>
    </size>
   </property>
   <property name="features">
    <set>QDockWidget::DockWidgetFloatable|QDockWidget::DockWidgetMovable</set>
   </property>
   <property name="windowTitle">
    <string>Parameters</string>
   </property>
   <attribute name="dockWidgetArea">
    <number>2</number>
   </attribute>
   <widget class="QWidget" name="dockWidgetContents_2">
    <layout class="QGridLayout" name="gridLayout">
     <item row="1" column="1" colspan="4">
      <widget class="QComboBox" name="maskComboBox">
       <property name="currentIndex">
        <number>2</number>
       </property>
       <item>
        <property name="text">
         <string>Hue Mask</string>
        </property>
       </item>
       <item>
        <property name="text">
         <string>Auto By Color</string>
        </property>
       </item>
       <item>
        <property name="text">
         <string>Auto By Color(1)</string>
        </property>
       </item>
      </widget>
     </item>
     <item row="2" column="1" colspan="2">
      <widget class="QLabel" name="label">
       <property name="text">
        <string>Hue 1</string>
       </property>
      </widget>
     </item>
     <item row="10" column="1">
      <widget class="QSpinBox" name="pixelsSpinBox">
       <property name="maximum">
        <number>1000</number>
       </property>
       <property name="value">
        <number>5</number>
       </property>
      </widget>
     </item>
     <item row="5" column="3">
      <widget class="QSpinBox" name="toleranceSpinBox">
       <property name="maximum">
        <number>900</number>
       </property>
       <property name="value">
        <number>30</number>
       </property>
      </widget>
     </item>
     <item row="11" column="1">
      <widget class="QListWidget" name="mWidgetList"/>
     </item>
     <item row="8" column="1">
      <widget class="QLabel" name="label_9">
       <property name="text">
        <string>Step of cutting (pixels):</string>
       </property>
      </widget>
     </item>
     <item row="3" column="1" colspan="2">
      <widget class="QLabel" name="label_2">
       <property name="text">
        <string>Hue 2</string>
       </property>
      </widget>
     </item>
     <item row="0" column="1" colspan="4">
      <widget class="QGroupBox" name="groupBox">
       <property name="title">
        <string>Presentation</string>
       </property>
       <layout class="QGridLayout" name="gridLayout_2">
        <property name="leftMargin">
         <number>3</number>
        </property>
        <property name="topMargin">
         <number>3</number>
        </property>
        <property name="rightMargin">
         <number>3</number>
        </property>
        <property name="bottomMargin">
         <number>3</number>
        </property>
        <item row="0" column="1">
         <widget class="RgbColorParametersControlWidget" name="maskColorWidget" native="true"/>
        </item>
        <item row="0" column="0">
         <widget class="QLabel" name="label_4">
          <property name="text">
           <string>Mask Color</string>
          </property>
         </widget>
        </item>
        <item row="2" column="0">
         <widget class="QCheckBox" name="showEdgeCheckBox">
          <property name="text">
           <string>Show Edge</string>
          </property>
         </widget>
        </item>
        <item row="1" column="0">
         <widget class="QLabel" name="label_8">
          <property name="text">
           <string>Alpha</string>
          </property>
         </widget>
        </item>
        <item row="1" column="1">
         <widget class="QSpinBox" name="maskAlphaSpinBox">
          <property name="suffix">
           <string>%</string>
          </property>
          <property name="maximum">
           <number>100</number>
          </property>
          <property name="value">
           <number>50</number>
          </property>
         </widget>
        </item>
       </layout>
      </widget>
     </item>
     <item row="5" column="1">
      <widget class="QLabel" name="label_3">
       <property name="text">
        <string>Tollerance</string>
       </property>
      </widget>
     </item>
     <item row="2" column="3">
      <widget class="QSpinBox" name="hue1SpinBox">
       <property name="maximum">
        <number>360</number>
       </property>
      </widget>
     </item>
     <item row="3" column="3">
      <widget class="QSpinBox" name="hue2SpinBox">
       <property name="maximum">
        <number>360</number>
       </property>
      </widget>
     </item>
     <item row="4" column="1" colspan="4">
      <widget class="Line" name="line">
       <property name="orientation">
        <enum>Qt::Horizontal</enum>
       </property>
      </widget>
     </item>
     <item row="7" column="1" colspan="4">
      <widget class="QGroupBox" name="groupBox_2">
       <property name="title">
        <string>Postprocess</string>
       </property>
       <layout class="QGridLayout" name="gridLayout_3">
        <property name="leftMargin">
         <number>3</number>
        </property>
        <property name="topMargin">
         <number>3</number>
        </property>
        <property name="rightMargin">
         <number>3</number>
        </property>
        <property name="bottomMargin">
         <number>3</number>
        </property>
        <item row="0" column="0">
         <widget class="QLabel" name="label_5">
          <property name="text">
           <string>Gap Fill</string>
          </property>
         </widget>
        </item>
        <item row="0" column="1">
         <widget class="QComboBox" name="postFillComboBox">
          <item>
           <property name="text">
            <string>No</string>
           </property>
          </item>
          <item>
           <property name="text">
            <string>Fill with morphology</string>
           </property>
          </item>
          <item>
           <property name="text">
            <string>Fill small gaps</string>
           </property>
          </item>
         </widget>
        </item>
        <item row="1" column="0">
         <widget class="QLabel" name="label_6">
          <property name="text">
           <string>Close Size</string>
          </property>
         </widget>
        </item>
        <item row="1" column="1">
         <widget class="QSpinBox" name="fillCloseSizeSpinBox"/>
        </item>
        <item row="2" column="0">
         <widget class="QLabel" name="label_7">
          <property name="text">
           <string>Gap Size</string>
          </property>
         </widget>
        </item>
        <item row="2" column="1">
         <widget class="QSpinBox" name="fillGapSizeSpinBox"/>
        </item>
       </layout>
      </widget>
     </item>
     <item row="11" column="3">
      <spacer name="verticalSpacer">
       <property name="orientation">
        <enum>Qt::Vertical</enum>
       </property>
       <property name="sizeHint" stdset="0">
        <size>
         <width>20</width>
         <height>40</height>
        </size>
       </property>
      </spacer>
     </item>
     <item row="10" column="2">
      <widget class="QSpinBox" name="countImSpinBox">
       <property name="minimum">
        <number>4</number>
       </property>
       <property name="maximum">
        <number>6</number>
       </property>
      </widget>
     </item>
     <item row="8" column="2">
      <widget class="QLabel" name="label_10">
       <property name="text">
        <string>Number of cuts:</string>
       </property>
      </widget>
     </item>
    </layout>
   </widget>
  </widget>
  <widget class="QDockWidget" name="logWidget_2">
   <property name="features">
    <set>QDockWidget::DockWidgetFloatable|QDockWidget::DockWidgetMovable</set>
   </property>
   <property name="windowTitle">
    <string>Log</string>
   </property>
   <attribute name="dockWidgetArea">
    <number>8</number>
   </attribute>
   <widget class="QWidget" name="dockWidgetContents_3"/>
  </widget>
  <widget class="QToolBar" name="toolBar">
   <property name="minimumSize">
    <size>
     <width>22</width>
     <height>22</height>
    </size>
   </property>
   <property name="windowTitle">
    <string>toolBar</string>
   </property>
   <attribute name="toolBarArea">
    <enum>TopToolBarArea</enum>
   </attribute>
   <attribute name="toolBarBreak">
    <bool>false</bool>
   </attribute>
   <addaction name="actionOpen"/>
   <addaction name="separator"/>
   <addaction name="actionResetMask"/>
   <addaction name="actionShowMask"/>
   <addaction name="separator"/>
   <addaction name="actionUndoMask"/>
   <addaction name="separator"/>
   <addaction name="actionCut"/>
  </widget>
  <widget class="QMenuBar" name="menubar">
   <property name="geometry">
    <rect>
     <x>0</x>
     <y>0</y>
     <width>800</width>
     <height>20</height>
    </rect>
   </property>
   <widget class="QMenu" name="menuFile">
    <property name="title">
     <string>File</string>
    </property>
    <addaction name="actionOpen"/>
    <addaction name="actionQuit"/>
   </widget>
   <widget class="QMenu" name="menuSelection">
    <property name="title">
     <string>Selection</string>
    </property>
    <addaction name="actionResetMask"/>
   </widget>
   <widget class="QMenu" name="menuAwC">
    <property name="title">
     <string>AwC</string>
    </property>
    <widget class="QMenu" name="menuAdd">
     <property name="title">
      <string>Add</string>
     </property>
     <addaction name="actionAdd_from_the_Screen"/>
     <addaction name="actionAdd_from_the_File_System"/>
    </widget>
    <addaction name="menuAdd"/>
    <addaction name="separator"/>
    <addaction name="separator"/>
    <addaction name="actionClear"/>
   </widget>
   <widget class="QMenu" name="menuResampling">
    <property name="title">
     <string>Resampling</string>
    </property>
    <addaction name="actionResample_with_bilinear_interpolation"/>
    <addaction name="actionResample_with_Lancsoz_filter_2x2"/>
    <addaction name="actionResample_with_Lancsoz_filter_4x4"/>
    <addaction name="actionResample_with_Lancsoz_filter_6x6"/>
    <addaction name="actionResample_with_Lancsoz_filter_8x8"/>
    <addaction name="actionResample_with_Nearest_Neighbour"/>
    <addaction name="actionSquare_based_Resampling"/>
   </widget>
   <widget class="QMenu" name="menuConvolution">
    <property name="title">
     <string>Convolution</string>
    </property>
    <addaction name="actionUse_convolution"/>
   </widget>
<<<<<<< HEAD
   <widget class="QMenu" name="menuModelling_Procces">
    <property name="title">
     <string>Modelling Procces</string>
    </property>
    <addaction name="actionSimple_modeling_process"/>
=======
   <widget class="QMenu" name="menuTransformations">
    <property name="title">
     <string>Transformations</string>
    </property>
    <addaction name="actionRotate"/>
>>>>>>> aef1860d
   </widget>
   <addaction name="menuFile"/>
   <addaction name="menuSelection"/>
   <addaction name="menuAwC"/>
   <addaction name="menuResampling"/>
   <addaction name="menuConvolution"/>
<<<<<<< HEAD
   <addaction name="menuModelling_Procces"/>
=======
   <addaction name="menuTransformations"/>
>>>>>>> aef1860d
  </widget>
  <action name="actionOpen">
   <property name="icon">
    <iconset resource="../../../resources/main.qrc">
     <normaloff>:/new/prefix1/remove.png</normaloff>:/new/prefix1/remove.png</iconset>
   </property>
   <property name="text">
    <string>Open</string>
   </property>
  </action>
  <action name="actionQuit">
   <property name="text">
    <string>Quit</string>
   </property>
  </action>
  <action name="actionResetMask">
   <property name="icon">
    <iconset resource="../../../resources/main.qrc">
     <normaloff>:/new/prefix1/bullet_blue.png</normaloff>:/new/prefix1/bullet_blue.png</iconset>
   </property>
   <property name="text">
    <string>Reset Mask</string>
   </property>
  </action>
  <action name="actionShowMask">
   <property name="checkable">
    <bool>true</bool>
   </property>
   <property name="icon">
    <iconset resource="../../../resources/main.qrc">
     <normaloff>:/new/prefix1/select.png</normaloff>:/new/prefix1/select.png</iconset>
   </property>
   <property name="text">
    <string>Show Mask</string>
   </property>
  </action>
  <action name="actionUndoMask">
   <property name="icon">
    <iconset resource="../../../resources/main.qrc">
     <normaloff>:/new/prefix1/back_alt.png</normaloff>:/new/prefix1/back_alt.png</iconset>
   </property>
   <property name="text">
    <string>Undo Mask</string>
   </property>
  </action>
  <action name="actionClear">
   <property name="text">
    <string>Clear</string>
   </property>
  </action>
  <action name="actionResample_current_picture">
   <property name="text">
    <string>Resample current picture</string>
   </property>
  </action>
  <action name="actionResample_with_bilinear_interpolation">
   <property name="text">
    <string>Resample with bilinear interpolation</string>
   </property>
  </action>
  <action name="actionResample_with_Lancsoz_filter_2x2">
   <property name="text">
    <string>Resample with Lancsoz filter 2x2</string>
   </property>
  </action>
  <action name="actionResample_with_Lancsoz_filter_4x4">
   <property name="text">
    <string>Resample with Lancsoz filter 4x4</string>
   </property>
  </action>
  <action name="actionResample_with_Lancsoz_filter_6x6">
   <property name="text">
    <string>Resample with Lancsoz filter 6x6</string>
   </property>
  </action>
  <action name="actionResample_with_Lancsoz_filter_8x8">
   <property name="text">
    <string>Resample with Lancsoz filter 8x8</string>
   </property>
  </action>
  <action name="actionResample_with_Nearest_Neighbour">
   <property name="text">
    <string>Resample with Nearest Neighbour</string>
   </property>
  </action>
  <action name="actionCut">
   <property name="icon">
    <iconset resource="../../../resources/main.qrc">
     <normaloff>:/new/prefix1/cuts.png</normaloff>:/new/prefix1/cuts.png</iconset>
   </property>
   <property name="text">
    <string>Cut</string>
   </property>
  </action>
  <action name="actionUse_convolution">
   <property name="text">
    <string>Use</string>
   </property>
  </action>
  <action name="actionConvolution">
   <property name="text">
    <string>Convolution</string>
   </property>
  </action>
  <action name="actionSquare_based_Resampling">
   <property name="text">
    <string>square based Resampling</string>
   </property>
  </action>
<<<<<<< HEAD
  <action name="actionSimple_modeling_process">
   <property name="text">
    <string>Simple modeling process</string>
=======
  <action name="actionRotate">
   <property name="text">
    <string>Rotate</string>
   </property>
  </action>
  <action name="actionAdd_from_the_Screen">
   <property name="text">
    <string>Add from the Screen</string>
   </property>
  </action>
  <action name="actionAdd_from_the_File_System">
   <property name="text">
    <string>Add from the File System</string>
>>>>>>> aef1860d
   </property>
  </action>
 </widget>
 <customwidgets>
  <customwidget>
   <class>RgbColorParametersControlWidget</class>
   <extends>QWidget</extends>
   <header>rgbColorParametersControlWidget.h</header>
  </customwidget>
 </customwidgets>
 <resources>
  <include location="../../../resources/main.qrc"/>
  <include location="../../../resources/main.qrc"/>
  <include location="../../../resources/main.qrc"/>
  <include location="../../../resources/main.qrc"/>
  <include location="../../../resources/main.qrc"/>
 </resources>
 <connections/>
</ui><|MERGE_RESOLUTION|>--- conflicted
+++ resolved
@@ -377,30 +377,25 @@
     </property>
     <addaction name="actionUse_convolution"/>
    </widget>
-<<<<<<< HEAD
+   <widget class="QMenu" name="menuTransformations">
+    <property name="title">
+     <string>Transformations</string>
+    </property>
+    <addaction name="actionRotate"/>
+   </widget>
    <widget class="QMenu" name="menuModelling_Procces">
     <property name="title">
      <string>Modelling Procces</string>
     </property>
     <addaction name="actionSimple_modeling_process"/>
-=======
-   <widget class="QMenu" name="menuTransformations">
-    <property name="title">
-     <string>Transformations</string>
-    </property>
-    <addaction name="actionRotate"/>
->>>>>>> aef1860d
    </widget>
    <addaction name="menuFile"/>
    <addaction name="menuSelection"/>
    <addaction name="menuAwC"/>
    <addaction name="menuResampling"/>
    <addaction name="menuConvolution"/>
-<<<<<<< HEAD
    <addaction name="menuModelling_Procces"/>
-=======
    <addaction name="menuTransformations"/>
->>>>>>> aef1860d
   </widget>
   <action name="actionOpen">
    <property name="icon">
@@ -510,11 +505,11 @@
     <string>square based Resampling</string>
    </property>
   </action>
-<<<<<<< HEAD
   <action name="actionSimple_modeling_process">
    <property name="text">
     <string>Simple modeling process</string>
-=======
+   </property>
+  </action>
   <action name="actionRotate">
    <property name="text">
     <string>Rotate</string>
@@ -528,7 +523,6 @@
   <action name="actionAdd_from_the_File_System">
    <property name="text">
     <string>Add from the File System</string>
->>>>>>> aef1860d
    </property>
   </action>
  </widget>
