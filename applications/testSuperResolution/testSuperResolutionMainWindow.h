--- conflicted
+++ resolved
@@ -55,16 +55,12 @@
     void on_listWidget_itemDoubleClicked(QListWidgetItem *item);
     void addElementToCollection();
     void resampleUsingBilinearInterpolation();
-<<<<<<< HEAD
     void resampleUsingLancsozFilter2x2();
     void resampleUsingLancsozFilter4x4();
     void resampleUsingLancsozFilter6x6();
     void resampleUsingLancsozFilter8x8();
     void resampleUsingNearestNeighbour();
-=======
-    void resampleUsingBicubicInterpolation();
     void convolutionImage();
->>>>>>> ad66f37b
 };
 
 #endif // TESTSUPERRESOLUTIONMAINWINDOW_H