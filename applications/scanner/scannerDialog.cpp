--- conflicted
+++ resolved
@@ -209,11 +209,9 @@
                     QTimer::singleShot(2500, this, SLOT(laserOn()));
                     QTimer::singleShot(3000, this, SLOT(laserOff()));
 
-<<<<<<< HEAD
-                    emit scanningStateChanged(ScannerThread::SCANNING);
-=======
-                    QTimer::singleShot(4000, this, SLOT(startscan()));
->>>>>>> 89c05846
+                    QTimer::singleShot(100, mCalculator, SLOT(homeingWaitingFinished()));
+
+                 //   QTimer::singleShot(4000, this, SLOT(startscan()));
 
                     SYNC_PRINT(("\nREADY TO SCAN\n"));
                 }
@@ -221,38 +219,8 @@
              }
         case ScannerThread::HOMEING:
         {
-<<<<<<< HEAD
-
             scanCtrl.laserOff();
             scanCtrl.home();
-
-           /* QMessageBox scanCompletedMessage;
-
-            scanCompletedMessage.setText("Scan Completed");
-            scanCompletedMessage.setIcon(QMessageBox::Information);
-            scanCompletedMessage.setInformativeText("Scan completed. Start scanning again?");
-            scanCompletedMessage.setStandardButtons(QMessageBox::Yes | QMessageBox::No);
-            scanCompletedMessage.setDefaultButton(QMessageBox::No);
-
-            int ret = scanCompletedMessage.exec();
-            switch (ret)
-            {
-            case QMessageBox::Yes:
-                 mIsScanning = true;
-                 break;
-              case QMessageBox::Ok:
-                 mIsScanning = false;
-                 break;
-              default:
-                 mIsScanning = false;
-                 break;
-            }*/
-
-=======
-
-            scanCtrl.laserOff();
-            scanCtrl.home();
->>>>>>> 89c05846
 
            /* QMessageBox scanCompletedMessage;
             scanCompletedMessage.setText("Scan Completed");
@@ -293,18 +261,15 @@
             //kokokokoko
 
             scanCtrl.laserOff();
-            //emit scanningStateChanged(ScannerThread::PAUSED);
-        }
-    }
-}
-
-<<<<<<< HEAD
-=======
+            break;
+        }
+    }
+}
+
 void ScannerDialog::homeingWaitingFinished()
 {
     emit scanningStateChanged(ScannerThread::IDLE);
 }
->>>>>>> 89c05846
 
     void ScannerDialog::laserOn()
     {
@@ -314,14 +279,12 @@
     {
         scanCtrl.laserOff();
     }
-<<<<<<< HEAD
-=======
-void ScannerDialog::startscan()
+
+/*void ScannerDialog::startscan()
 {
     emit scanningStateChanged(ScannerThread::SCANNING);
-}
-
->>>>>>> 89c05846
+}*/
+
 
 void ScannerDialog::processResult()
 {
