/**
 * \file scannerDialog.cpp
 * \brief Implements frame recording dialog based on BaseHostDialog
 *
 * \date Sep 17, 2010
 * \author Sergey Levi
 */

#include "scannerDialog.h"

#include <stdio.h>
#include <QLayout>
#include <QDir>
#include <QFileDialog>
#include <QString>
#include <QMessageBox>
#include "parametersMapper/parametersMapperScanner.h"

#include "mesh3DScene.h"


ScannerDialog::ScannerDialog()
    : BaseHostDialog(),
      mIsRecording(false),
      mScannerParametersControlWidget(NULL)
{
//    this->resize(this->width(), this->height() - 65);

}

ScannerDialog::~ScannerDialog()
{
    terminateCalculator();

    cleanupEventQueue();
}

void ScannerDialog::initParameterWidgets()
{
    BaseHostDialog::initParameterWidgets();

    mScannerParametersControlWidget = new ScannerParametersControlWidget(this, true, UI_NAME_SCANNER);
    dockWidget()->layout()->addWidget(mScannerParametersControlWidget);
    mSaveableWidgets.push_back(mScannerParametersControlWidget);


    cloud = static_cast<CloudViewDialog *>(createAdditionalWindow("3d view", oglWindow, QIcon()));
    graph = static_cast<GraphPlotDialog *>(createAdditionalWindow("Graph view", graphWindow, QIcon()));
    addImage = static_cast<AdvancedImageWidget *>(createAdditionalWindow("Addition", imageWindow, QIcon()));
<<<<<<< HEAD
    channelImage = static_cast<AdvancedImageWidget *>(createAdditionalWindow("Channel", imageWindow, QIcon(":/new/colors/colors/color_wheel.png")));

=======
    cornerImage = static_cast<AdvancedImageWidget *>(createAdditionalWindow("Corner", imageWindow, QIcon()));
>>>>>>> 872060f5


    //connect(mScannerParametersControlWidget->ui()->choosePathButton, SIGNAL(clicked()), this, SLOT(openPathSelectDialog()));
    //connect(mScannerParametersControlWidget->ui()->recStartButton, SIGNAL(clicked()), this, SLOT(toggleRecording()));

}

void ScannerDialog::createCalculator()
{
    ParametersMapperScanner *mapper = new ParametersMapperScanner();

    mapper->setScannerParametersControlWidget(mScannerParametersControlWidget);
    mapper->setBaseParametersControlWidget(mBaseControlWidget);
    mapper->setPresentationParametersControlWidget(mPresentationControlWidget);

    connect(mapper, SIGNAL(scannerParametersParamsChanged(QSharedPointer<ScannerParameters>))
            , this, SLOT(scannerControlParametersChanged(QSharedPointer<ScannerParameters>)));

  /*  connect(mapper, SIGNAL(baseParametersParamsChanged(QSharedPointer<BaseParameters>))
            , this, SLOT(baseControlParametersChanged(QSharedPointer<Base>)));*/

    mCalculator = new ScannerThread();

    connect(mapper, SIGNAL(baseParametersParamsChanged(QSharedPointer<BaseParameters>))
            , static_cast<ScannerThread*>(mCalculator)
            , SLOT(baseControlParametersChanged(QSharedPointer<BaseParameters>)));
    connect(mapper, SIGNAL(scannerParametersParamsChanged(QSharedPointer<ScannerParameters>))
            , static_cast<ScannerThread*>(mCalculator)
            , SLOT(scannerControlParametersChanged(QSharedPointer<ScannerParameters>)));
    connect(mapper, SIGNAL(presentationParametersParamsChanged(QSharedPointer<PresentationParameters>))
            , static_cast<ScannerThread*>(mCalculator)
            , SLOT(presentationControlParametersChanged(QSharedPointer<PresentationParameters>)));

    mapper->paramsChanged();

    mParamsMapper = mapper;

    connect(this, SIGNAL(recordingTriggered()), mCalculator, SLOT(toggleRecording()), Qt::QueuedConnection);

    //connect(mScannerParametersControlWidget->ui()->recRestartButton, SIGNAL(released()), mCalculator, SLOT(resetRecording()), Qt::QueuedConnection);
    //connect(mScannerParametersControlWidget->ui()->recPauseButton, SIGNAL(released()), mCalculator, SLOT(toggleRecording()), Qt::QueuedConnection);

    connect(mCalculator, SIGNAL(recordingStateChanged(ScannerThread::RecordingState)), this,
            SLOT(recordingStateChanged(ScannerThread::RecordingState)), Qt::QueuedConnection);

    connect(mCalculator, SIGNAL(errorMessage(QString)),
            this,        SLOT  (errorMessage(QString)), Qt::BlockingQueuedConnection);

}


void ScannerDialog::scannerControlParametersChanged(QSharedPointer<ScannerParameters> params)
{
    if (!params)
        return;

    mScannerControlParams = params;
}

void ScannerDialog::connectFinishedRecalculation()
{
    ScannerThread *calculator = dynamic_cast<ScannerThread *>(mCalculator);

    if (calculator)
    {
        connect(calculator, SIGNAL(processingFinished(AbstractOutputData *)),
                this, SLOT(finishedRecalculation(AbstractOutputData *)), Qt::QueuedConnection);
        play();
    }
}

void ScannerDialog::openPathSelectDialog()
{
    QString dir_path = QFileDialog::getExistingDirectory( this,
                                                          "Select target directory",
                                                          QDir::homePath()
                                                          );

    /*if (dir_path.length() > 0)
    {
        mScannerParametersControlWidget->ui()->pathEdit->setText(dir_path);
    }*/
}

void ScannerDialog::toggleRecording()
{
    emit recordingTriggered();
}

void ScannerDialog::resetRecording()
{
    emit recordingReset();
}

void ScannerDialog::recordingStateChanged(ScannerThread::RecordingState state)
{
#if 0
    switch (state)
    {
        case ScannerThread::StateRecordingActive:
        {
            mIsRecording = true;
            mBaseControlWidget->setEnabled(false);
            mScannerParametersControlWidget->ui()->recStartButton->setEnabled(false);
            mScannerParametersControlWidget->ui()->recPauseButton->setEnabled(true);
            mScannerParametersControlWidget->ui()->recRestartButton->setEnabled(true);
            mScannerParametersControlWidget->ui()->pathEdit->setEnabled(false);
            mScannerParametersControlWidget->ui()->fileTemplateEdit->setEnabled(false);
            break;
        }
        case ScannerThread::StateRecordingPaused:
        {
            break;
        }
        case ScannerThread::StateRecordingReset:
        case ScannerThread::StateRecordingFailure:
        {
            mIsRecording = false;
            mBaseControlWidget->setEnabled(true);
            mScannerParametersControlWidget->ui()->recStartButton->setChecked(false);
            mScannerParametersControlWidget->ui()->recStartButton->setEnabled(true);
            mScannerParametersControlWidget->ui()->recPauseButton->setChecked(false);
            mScannerParametersControlWidget->ui()->recPauseButton->setEnabled(false);
            mScannerParametersControlWidget->ui()->recRestartButton->setEnabled(false);
            mScannerParametersControlWidget->ui()->pathEdit->setEnabled(true);
            mScannerParametersControlWidget->ui()->fileTemplateEdit->setEnabled(true);
            break;
        }
    }
#endif
}

void ScannerDialog::processResult()
{

    for (unsigned i = 0; i < eventList.size(); i++)
    {
        ScannerOutputData *fod = dynamic_cast<ScannerOutputData*>(eventList[i]);
        if (fod == NULL)
            break;

        mStatsDialog.addStats(fod->stats);

       /* if (mIsRecording)
            mScannerParametersControlWidget->ui()->frameCountLabel->setText(QString("Frame (frame pairs) written: %1").arg(fod->frameCount));
        */

//        fod->mMainImage.print();

        if (i == eventList.size() - 1) {
            mImage = QSharedPointer<QImage>(new QImage(fod->mMainImage.width(), fod->mMainImage.height(),  QImage::Format_RGB32));
            fod->mMainImage.drawImage(mImage.data());

            QSharedPointer<Mesh3DScene> scene(new Mesh3DScene());
            scene->switchColor(true);
            scene->add(fod->outputMesh, true);

            cloud->setNewScenePointer(scene);


            for (size_t i = 0; i < fod->cut.size(); i++)
            {
                graph->addGraphPoint("R", fod->cut[i]);
                graph->addGraphPoint("R_conv", fod->cutConvolution[i]);
            }
            graph->update();
<<<<<<< HEAD
            addImage    ->setImage(QSharedPointer<QImage>(new RGB24Image(fod->convolution)));
            channelImage->setImage(QSharedPointer<QImage>(new G8Image(fod->channel)));
=======

            addImage   ->setImage(QSharedPointer<QImage>(new G8Image(fod->brightness)));
            cornerImage->setImage(QSharedPointer<QImage>(new G8Image(fod->corners)));
>>>>>>> 872060f5
        }

        delete fod;
    }
    updateWidgets();
}

void ScannerDialog::errorMessage(QString message)
{
    QMessageBox msgBox;
    msgBox.setText(message);
    msgBox.exec();
}<|MERGE_RESOLUTION|>--- conflicted
+++ resolved
@@ -47,12 +47,9 @@
     cloud = static_cast<CloudViewDialog *>(createAdditionalWindow("3d view", oglWindow, QIcon()));
     graph = static_cast<GraphPlotDialog *>(createAdditionalWindow("Graph view", graphWindow, QIcon()));
     addImage = static_cast<AdvancedImageWidget *>(createAdditionalWindow("Addition", imageWindow, QIcon()));
-<<<<<<< HEAD
+    brightImage = static_cast<AdvancedImageWidget *>(createAdditionalWindow("Brightness", imageWindow, QIcon()));
     channelImage = static_cast<AdvancedImageWidget *>(createAdditionalWindow("Channel", imageWindow, QIcon(":/new/colors/colors/color_wheel.png")));
-
-=======
     cornerImage = static_cast<AdvancedImageWidget *>(createAdditionalWindow("Corner", imageWindow, QIcon()));
->>>>>>> 872060f5
 
 
     //connect(mScannerParametersControlWidget->ui()->choosePathButton, SIGNAL(clicked()), this, SLOT(openPathSelectDialog()));
@@ -219,14 +216,10 @@
                 graph->addGraphPoint("R_conv", fod->cutConvolution[i]);
             }
             graph->update();
-<<<<<<< HEAD
             addImage    ->setImage(QSharedPointer<QImage>(new RGB24Image(fod->convolution)));
             channelImage->setImage(QSharedPointer<QImage>(new G8Image(fod->channel)));
-=======
-
-            addImage   ->setImage(QSharedPointer<QImage>(new G8Image(fod->brightness)));
+            brightImage   ->setImage(QSharedPointer<QImage>(new G8Image(fod->brightness)));
             cornerImage->setImage(QSharedPointer<QImage>(new G8Image(fod->corners)));
->>>>>>> 872060f5
         }
 
         delete fod;
