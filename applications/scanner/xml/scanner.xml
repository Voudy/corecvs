--- conflicted
+++ resolved
@@ -17,13 +17,11 @@
     <field type="Red Removal Type" name="algo"   defaultValue="0"/>
     <field type="int" name="red threshold"   defaultValue="200" min="0" max="255"/>
     <field type="double" name="height"  defaultValue="10"/>
-<<<<<<< HEAD
     <field type="int" name="Graph line"   defaultValue="960" min="0" max="1920"/>
     <field type="bool" name="Use SSE"  defaultValue="true"/>
     <field type="bool" name="Calculate convolution"  defaultValue="true"/>
-=======
     <field type="double" name="corner Score"  defaultValue="0.05" min="0" max="255" decimals="3"/>
->>>>>>> 872060f5
+
 
   </class> 
   
