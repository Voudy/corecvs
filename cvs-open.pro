TEMPLATE = subdirs
CONFIG  += ordered

SUBDIRS +=                   \
    core                     \
    unitTests                \
    utils                    \
    base_application         \
    base_application_example \    
    recorder                 \
    testbed                  \
<<<<<<< HEAD
    testSuperResolution
=======
    testdistortion           \
>>>>>>> a051f279
    

win32 {
    SUBDIRS += directshow
}

win32 {
#    SUBDIRS += preprocSrc
#    SUBDIRS += opencl
} else {
    #SUBDIRS += preprocSrc
    #SUBDIRS += opencl                      # it waits a time for an accurate integration... :(
}

generator.depends        += core
unitTests.depends        += core
utils.depends            += core
#utils.depends            += preprocSrc       # preprocSrc tool is needed to convert OpenCL sources into one binary archive
baseApplication.depends  += core             # utils:    as libs building could be done in parallel except apps!
directshow.depends       += core

hostSoftStub.depends     += baseApplication
recorder.depends         += baseApplication


core.file                     = core/core.pro
unitTests.file                = test-core/unitTests.pro
utils.file                    = utils/utils.pro
directshow.file               = wrappers/directShow/directShow.pro
base_application.file         = applications/base/baseApplication.pro
base_application_example.file = applications/base/baseApplicationExample.pro
recorder.file                 = applications/recorder/recorder.pro
testbed.file                  = applications/testbed/testbed.pro
testSuperResolution.file      = applications/testSuperResolution/testSuperResolution.pro
generator.file                = tools/generator/generator.pro
testdistortion.file           = applications/testdistortion/testdistortion.pro<|MERGE_RESOLUTION|>--- conflicted
+++ resolved
@@ -9,12 +9,8 @@
     base_application_example \    
     recorder                 \
     testbed                  \
-<<<<<<< HEAD
-    testSuperResolution
-=======
-    testdistortion           \
->>>>>>> a051f279
-    
+    testSuperResolution   \
+    testdistortion
 
 win32 {
     SUBDIRS += directshow
