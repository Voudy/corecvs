TARGET = core                                           # default "test-core" is incorrect. The "test.pri" will set it properly to the "test_core"
include(test.pri)

OTHER_FILES +=  \
    gentest.sh  \
    valgrind.sh \

# Never to be fixed
OTHER_FILES += \
    cppunit_test/cppunit_test.cpp \                     # TODO: "cppunit" dep
    snooker/main_test_snooker.cpp \                     # TODO: not the test code!

# Need to be fixed
OTHER_FILES += \
   #ocv-homo/main_test_ocv-homo.cpp \                   # TODO: main + opencv deps
   #openCV/main_test_openCV.cpp \                       # TODO: main + opencv deps

contains(DEFINES, WITH_FFTW) {
SOURCES += \
     fftw/main_test_fftw.cpp \
}

!win32 {
  LIBS += -ldl
}

SOURCES += \
    main.cpp \
    \
    affine/main_test_affine.cpp \
#    aLowCodec/main_test_aLowCodec.cpp \
    arithmetics/main_test_arithmetics.cpp \
    assignment/main_test_assignment.cpp \
    automotive/main_test_automotive.cpp \
    buffer/main_test_buffer.cpp \
    cameramodel/main_test_cameramodel.cpp \
    cholesky/main_test_cholesky.cpp \
    cloud/main_test_cloud.cpp \
    color/main_test_color.cpp \
    commandline/main_test_commandline.cpp \
    convolve/main_test_convolve.cpp \
#    cornerdetector/main_test_cornerdetector.cpp \
#    debayer/main_test_debayer.cpp \
    deform/main_test_deform.cpp \
    derivative/main_test_derivative.cpp \
    distortion/main_test_distortion.cpp \                 # TODO: need to be fixed soon
    draw/main_test_draw.cpp \
    eigen/main_test_eigen.cpp \
   #face_recognition/main_test_face_recognition.cpp \     # TODO: absent input data!
   #face_recognition1/main_test_face_recognition1.cpp \   # TODO: absent input data!
    fastkernel/main_test_fastkernel.cpp \
   #fastkernel_double/main_test_fastkernel_double.cpp \   # moved to perf-tests
   #fastkernel_profile/main_test_fastkernel_profile.cpp \ # moved to perf-tests   
    fileformats/main_test_fileformats.cpp \
   #filter_blocks/main_test_filter_blocks.cpp \           # TODO: can't build
#    gaussianSolution/main_test_gaussianSolution.cpp \     # TODO: check it...
    geometry/main_test_geometry.cpp \
    gradient/main_test_gradient.cpp \
    histogram/main_test_histogram.cpp \
    homography/main_test_homography.cpp \
    integral/main_test_integral.cpp \
    kalman/main_test_kalman.cpp \
    klt_cycle/main_test_klt_cycle.cpp \
    levenberg/main_test_levenberg.cpp \
    logger/main_test_logger.cpp \
    linear/main_test_linear.cpp \
    matrix/main_test_matrix.cpp \                       # TODO: Windows: assert at matrix\main_test_matrix.cpp:385 - Internal problem with double and stdout
    midmap_pyramid/main_test_midmap_pyramid.cpp \
    moments/main_test_moments.cpp \
    morphologic/main_test_morphologic.cpp \
#    polynomDistortion/main_test_polynomDistortion.cpp \ # TODO: check it...
    ransac/main_test_ransac.cpp \
    readers/main_test_readers.cpp \
    rectificator/main_test_rectificator.cpp \
    rectificator1/main_test_rectificator1.cpp \
    rgb24buffer/main_test_rgb24buffer.cpp \
    serializer/main_test_serializer.cpp \
    similarity/main_test_similarity.cpp \
    sphericdist/main_test_sphericdist.cpp \
    ssewrappers/main_test_ssewrappers.cpp \
    tbb_wrapper/main_test_tbb_wrapper.cpp \
   #train_vj/main_train_vj.cpp                          # TODO: read missed file via param
    triangulator/main_test_triangulator.cpp \
    vector/main_test_vector.cpp \
#    yuv/main_test_yuv.cpp \
#    cameracalibration/main_test_camera_structs.cpp \
    conic/main_test_conic.cpp \
#    calstructs/main_test_calstructs.cpp \
    polynomial/main_test_polynomial.cpp \
    meshdraw/main_test_meshdraw.cpp \
#    reconstruction/main_test_reconstruction.cpp \
    meta/main_test_meta.cpp \
    function/main_test_function.cpp \
    deform/test_deform.cpp \
    camerafixture/main_test_camerafixture.cpp \
    renderer/main_test_renderer.cpp \
    meshdraw/test_polymeshdraw.cpp \
    raytrace/main_test_raytrace.cpp \
    json/main_test_json.cpp \
    utils/main_test_utils.cpp \
    quadric/main_test_quadric.cpp \
    planefit/main_test_planefit.cpp \
    noise/main_test_noise.cpp \
<<<<<<< HEAD
    meshfilter/main_test_meshfilter.cpp \
    convexhull/main_test_convexhull.cpp \
    wuRasterizer/main_test_wu_rasterizer.cpp
=======
	vptree/main_test_vptree.cpp \
>>>>>>> cffda5f3
<|MERGE_RESOLUTION|>--- conflicted
+++ resolved
@@ -101,10 +101,7 @@
     quadric/main_test_quadric.cpp \
     planefit/main_test_planefit.cpp \
     noise/main_test_noise.cpp \
-<<<<<<< HEAD
+	vptree/main_test_vptree.cpp \
     meshfilter/main_test_meshfilter.cpp \
     convexhull/main_test_convexhull.cpp \
-    wuRasterizer/main_test_wu_rasterizer.cpp
-=======
-	vptree/main_test_vptree.cpp \
->>>>>>> cffda5f3
+    wuRasterizer/main_test_wu_rasterizer.cpp \
