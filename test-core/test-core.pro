TARGET = core                                           # default "test-core" is incorrect. The "test.pri" will set it properly to the "test_core"
include(test.pri)

OTHER_FILES +=  \
    gentest.sh  \
    valgrind.sh \

# Never to be fixed
OTHER_FILES += \
    cppunit_test/cppunit_test.cpp \                     # TODO: "cppunit" dep
    snooker/main_test_snooker.cpp \                     # TODO: not the test code!

# Need to be fixed
OTHER_FILES += \
   #ocv-homo/main_test_ocv-homo.cpp \                   # TODO: main + opencv deps
   #openCV/main_test_openCV.cpp \                       # TODO: main + opencv deps

contains(DEFINES, WITH_FFTW) {
SOURCES += \
     fftw/main_test_fftw.cpp \
}

!win32 {
  LIBS += -ldl
}

SOURCES += \
    main.cpp \
    \
    affine/main_test_affine.cpp \
#    aLowCodec/main_test_aLowCodec.cpp \
    arithmetics/main_test_arithmetics.cpp \
    assignment/main_test_assignment.cpp \
    automotive/main_test_automotive.cpp \
    buffer/main_test_buffer.cpp \
    cameramodel/main_test_cameramodel.cpp \
    cholesky/main_test_cholesky.cpp \
    cloud/main_test_cloud.cpp \
    color/main_test_color.cpp \
    commandline/main_test_commandline.cpp \
    convolve/main_test_convolve.cpp \
#    cornerdetector/main_test_cornerdetector.cpp \
#    debayer/main_test_debayer.cpp \
    deform/main_test_deform.cpp \
    derivative/main_test_derivative.cpp \
    distortion/main_test_distortion.cpp \                 # TODO: need to be fixed soon
    draw/main_test_draw.cpp \
    eigen/main_test_eigen.cpp \
   #face_recognition/main_test_face_recognition.cpp \     # TODO: absent input data!
   #face_recognition1/main_test_face_recognition1.cpp \   # TODO: absent input data!
    fastkernel/main_test_fastkernel.cpp \
   #fastkernel_double/main_test_fastkernel_double.cpp \   # moved to perf-tests
   #fastkernel_profile/main_test_fastkernel_profile.cpp \ # moved to perf-tests   
    fileformats/main_test_fileformats.cpp \
   #filter_blocks/main_test_filter_blocks.cpp \           # TODO: can't build
#    gaussianSolution/main_test_gaussianSolution.cpp \     # TODO: check it...
    geometry/main_test_geometry.cpp \
    gradient/main_test_gradient.cpp \
    histogram/main_test_histogram.cpp \
    homography/main_test_homography.cpp \
    integral/main_test_integral.cpp \
    kalman/main_test_kalman.cpp \
    klt_cycle/main_test_klt_cycle.cpp \
    levenberg/main_test_levenberg.cpp \
    logger/main_test_logger.cpp \
    linear/main_test_linear.cpp \
    matrix/main_test_matrix.cpp \                       # TODO: Windows: assert at matrix\main_test_matrix.cpp:385 - Internal problem with double and stdout
    midmap_pyramid/main_test_midmap_pyramid.cpp \
    moments/main_test_moments.cpp \
    morphologic/main_test_morphologic.cpp \
#    polynomDistortion/main_test_polynomDistortion.cpp \ # TODO: check it...
    ransac/main_test_ransac.cpp \
    readers/main_test_readers.cpp \
    rectificator/main_test_rectificator.cpp \
    rectificator1/main_test_rectificator1.cpp \
    rgb24buffer/main_test_rgb24buffer.cpp \
    serializer/main_test_serializer.cpp \
    similarity/main_test_similarity.cpp \
    sphericdist/main_test_sphericdist.cpp \
    ssewrappers/main_test_ssewrappers.cpp \
    tbb_wrapper/main_test_tbb_wrapper.cpp \
   #train_vj/main_train_vj.cpp                          # TODO: read missed file via param
    triangulator/main_test_triangulator.cpp \
    vector/main_test_vector.cpp \
#    yuv/main_test_yuv.cpp \
#    cameracalibration/main_test_camera_structs.cpp \
    conic/main_test_conic.cpp \
#    calstructs/main_test_calstructs.cpp \
    polynomial/main_test_polynomial.cpp \
    meshdraw/main_test_meshdraw.cpp \
#    reconstruction/main_test_reconstruction.cpp \
    meta/main_test_meta.cpp \
    function/main_test_function.cpp \
    deform/test_deform.cpp \
    camerafixture/main_test_camerafixture.cpp \
    renderer/main_test_renderer.cpp \
    meshdraw/test_polymeshdraw.cpp \
    raytrace/main_test_raytrace.cpp \
    json/main_test_json.cpp \
    utils/main_test_utils.cpp \
    quadric/main_test_quadric.cpp \
    planefit/main_test_planefit.cpp \
    noise/main_test_noise.cpp \
<<<<<<< HEAD
    meshfilter/main_test_meshfilter.cpp
    convexhull/main_test_convexhull.cpp \
=======
    wuRasterizer/main_test_wuRasterizer.cpp \
>>>>>>> d370b320
<|MERGE_RESOLUTION|>--- conflicted
+++ resolved
@@ -101,9 +101,6 @@
     quadric/main_test_quadric.cpp \
     planefit/main_test_planefit.cpp \
     noise/main_test_noise.cpp \
-<<<<<<< HEAD
     meshfilter/main_test_meshfilter.cpp
     convexhull/main_test_convexhull.cpp \
-=======
-    wuRasterizer/main_test_wuRasterizer.cpp \
->>>>>>> d370b320
+    wuRasterizer/main_test_wuRasterizer.cpp \